--- conflicted
+++ resolved
@@ -46,11 +46,7 @@
     "@trpc/server": "^10.11.1"
   },
   "devDependencies": {
-<<<<<<< HEAD
-    "@sveltejs/kit": "^1.3.10",
-=======
     "@sveltejs/kit": "^1.7.0",
->>>>>>> e0842bcd
     "@trpc/client": "^10.11.1",
     "@trpc/server": "^10.11.1",
     "typescript": "^4.9.5"
