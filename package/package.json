--- conflicted
+++ resolved
@@ -46,19 +46,13 @@
     "@trpc/server": "^10.11.1"
   },
   "devDependencies": {
-<<<<<<< HEAD
     "@sveltejs/kit": "^1.3.10",
-    "@trpc/client": "^10.9.1",
-    "@trpc/server": "^10.9.1",
-    "@types/ws": "^8.5.4",
-=======
-    "@sveltejs/kit": "^1.6.0",
     "@trpc/client": "^10.11.1",
     "@trpc/server": "^10.11.1",
->>>>>>> 4cedb4da
     "typescript": "^4.9.5"
   },
   "peerDependencies": {
+    "@types/ws": "^8.5.4",
     "ws": "^8.12.0"
   }
 }